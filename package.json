--- conflicted
+++ resolved
@@ -5,12 +5,8 @@
   "license": "MIT",
   "author": "Chengdu Mufan Technology Co., Ltd.",
   "scripts": {
-<<<<<<< HEAD
     "lerna:publish": "lerna publish patch --registry=https://registry.npmjs.org",
-    "build": "rimraf '{,!(node_modules)/**/}{bld,.bld-cache}' && tsc --build",
-=======
     "build": "rimraf 'packages/*/{bld,.bld-cache}' && tsc --build",
->>>>>>> ab203f1e
     "lint": "eslint .",
     "lint-prettier": "prettier --check .",
     "test": "yarn lint-prettier && yarn build && yarn lint && jest"
