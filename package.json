{
  "name": "magicspace-packages",
  "private": true,
  "repository": "https://github.com/makeflow/magicspace.git",
  "license": "MIT",
  "author": "Chengdu Mufan Technology Co., Ltd.",
  "scripts": {
    "magicspace": "node packages/cli/bld/program/main.js",
    "lerna:publish": "lerna publish prerelease --registry=https://registry.npmjs.org",
    "build": "rimraf packages/*/bld && tsc --build",
    "lint": "run-in-every eslint-project --parallel --echo -- eslint --config {configFileName} --no-error-on-unmatched-pattern .",
    "lint-prettier": "prettier --check .",
    "test": "yarn lint-prettier && yarn build && yarn lint && yarn workspace @magicspace/utils jest"
  },
  "workspaces": [
    "packages/core",
    "packages/cli",
    "packages/utils",
    "packages/boilerplate-url",
    "packages/boilerplate-url-resolver"
  ],
  "devDependencies": {
    "@mufan/code": "^0.2.16",
    "@mufan/eslint-plugin": "^0.1.77",
<<<<<<< HEAD
    "@types/jest": "^29.4.0",
    "@types/node": "^18.13.0",
    "eslint": "^8.34.0",
    "jest": "^29.4.2",
    "lerna": "^6.4.1",
=======
    "eslint": "^8.36.0",
>>>>>>> 72123915
    "prettier": "^2.8.4",
    "rimraf": "^4.4.0",
    "run-in-every": "^0.2.0",
    "ts-jest": "^29.0.5",
    "typescript": "^4.9.5"
  }
}<|MERGE_RESOLUTION|>--- conflicted
+++ resolved
@@ -22,15 +22,11 @@
   "devDependencies": {
     "@mufan/code": "^0.2.16",
     "@mufan/eslint-plugin": "^0.1.77",
-<<<<<<< HEAD
     "@types/jest": "^29.4.0",
     "@types/node": "^18.13.0",
-    "eslint": "^8.34.0",
+    "eslint": "^8.36.0",
     "jest": "^29.4.2",
     "lerna": "^6.4.1",
-=======
-    "eslint": "^8.36.0",
->>>>>>> 72123915
     "prettier": "^2.8.4",
     "rimraf": "^4.4.0",
     "run-in-every": "^0.2.0",
