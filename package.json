{
  "name": "magicspace-packages",
  "private": true,
  "repository": "https://github.com/makeflow/magicspace.git",
  "license": "MIT",
  "author": "Chengdu Mufan Technology Co., Ltd.",
  "scripts": {
<<<<<<< HEAD
    "magicspace": "node packages/cli/bld/program/main.js",
    "lerna:publish": "lerna publish prerelease --registry=https://registry.npmjs.org",
    "build": "rimraf packages/*/bld && tsc --build",
    "lint": "run-in-every eslint-project --parallel --echo -- eslint --config {configFileName} --no-error-on-unmatched-pattern .",
    "lint-prettier": "prettier --check .",
    "test": "yarn lint-prettier && yarn build && yarn lint && yarn workspace @magicspace/utils jest"
=======
    "3": "yarn && yarn-deduplicate && yarn",
    "build": "rimraf --glob packages/*/{.bld,bld} && tsc --build",
    "lint": "eslint --no-error-on-unmatched-pattern . && run-in-every eslint-project --parallel --echo -- eslint --no-error-on-unmatched-pattern .",
    "lint-prettier": "prettier --check .",
    "test": "yarn lint-prettier && yarn build && yarn lint",
    "boilerplate-url": "yarn workspace @magicspace/boilerplate-url",
    "boilerplate-url-resolver": "yarn workspace @magicspace/boilerplate-url-resolver",
    "core": "yarn workspace @magicspace/core",
    "utils": "yarn workspace @magicspace/utils",
    "magicspace": "yarn workspace magicspace"
>>>>>>> c74018e3
  },
  "workspaces": [
    "packages/boilerplate-url",
    "packages/boilerplate-url-resolver",
    "packages/core",
    "packages/utils",
    "packages/cli"
  ],
  "devDependencies": {
<<<<<<< HEAD
    "@mufan/code": "^0.2.16",
    "@mufan/eslint-plugin": "^0.1.77",
    "@types/jest": "^29.4.0",
    "@types/node": "^18.13.0",
    "eslint": "^8.36.0",
    "jest": "^29.4.2",
    "lerna": "^6.4.1",
    "prettier": "^2.8.4",
    "rimraf": "^4.4.0",
    "run-in-every": "^0.2.0",
    "ts-jest": "^29.0.5",
    "typescript": "^4.9.5"
=======
    "@mufan/code": "^0.2.17",
    "@mufan/eslint-plugin": "^0.1.82",
    "eslint": "^8.50.0",
    "prettier": "^3.0.3",
    "rimraf": "^5.0.5",
    "run-in-every": "^0.2.0",
    "typescript": "^5.2.2",
    "yarn-deduplicate": "^6.0.2"
>>>>>>> c74018e3
  }
}<|MERGE_RESOLUTION|>--- conflicted
+++ resolved
@@ -5,25 +5,17 @@
   "license": "MIT",
   "author": "Chengdu Mufan Technology Co., Ltd.",
   "scripts": {
-<<<<<<< HEAD
-    "magicspace": "node packages/cli/bld/program/main.js",
-    "lerna:publish": "lerna publish prerelease --registry=https://registry.npmjs.org",
-    "build": "rimraf packages/*/bld && tsc --build",
-    "lint": "run-in-every eslint-project --parallel --echo -- eslint --config {configFileName} --no-error-on-unmatched-pattern .",
-    "lint-prettier": "prettier --check .",
-    "test": "yarn lint-prettier && yarn build && yarn lint && yarn workspace @magicspace/utils jest"
-=======
     "3": "yarn && yarn-deduplicate && yarn",
     "build": "rimraf --glob packages/*/{.bld,bld} && tsc --build",
     "lint": "eslint --no-error-on-unmatched-pattern . && run-in-every eslint-project --parallel --echo -- eslint --no-error-on-unmatched-pattern .",
     "lint-prettier": "prettier --check .",
-    "test": "yarn lint-prettier && yarn build && yarn lint",
+    "test": "yarn lint-prettier && yarn build && yarn lint && yarn workspace @magicspace/utils jest",
+    "lerna:publish": "lerna publish prerelease --registry=https://registry.npmjs.org",
     "boilerplate-url": "yarn workspace @magicspace/boilerplate-url",
     "boilerplate-url-resolver": "yarn workspace @magicspace/boilerplate-url-resolver",
     "core": "yarn workspace @magicspace/core",
     "utils": "yarn workspace @magicspace/utils",
     "magicspace": "yarn workspace magicspace"
->>>>>>> c74018e3
   },
   "workspaces": [
     "packages/boilerplate-url",
@@ -33,28 +25,18 @@
     "packages/cli"
   ],
   "devDependencies": {
-<<<<<<< HEAD
-    "@mufan/code": "^0.2.16",
-    "@mufan/eslint-plugin": "^0.1.77",
+    "@mufan/code": "^0.2.17",
+    "@mufan/eslint-plugin": "^0.1.82",
     "@types/jest": "^29.4.0",
     "@types/node": "^18.13.0",
-    "eslint": "^8.36.0",
-    "jest": "^29.4.2",
+    "eslint": "^8.50.0",
+    "jest": "^29.7.0",
     "lerna": "^6.4.1",
-    "prettier": "^2.8.4",
-    "rimraf": "^4.4.0",
-    "run-in-every": "^0.2.0",
-    "ts-jest": "^29.0.5",
-    "typescript": "^4.9.5"
-=======
-    "@mufan/code": "^0.2.17",
-    "@mufan/eslint-plugin": "^0.1.82",
-    "eslint": "^8.50.0",
     "prettier": "^3.0.3",
     "rimraf": "^5.0.5",
     "run-in-every": "^0.2.0",
+    "ts-jest": "^29.1.1",
     "typescript": "^5.2.2",
     "yarn-deduplicate": "^6.0.2"
->>>>>>> c74018e3
   }
 }