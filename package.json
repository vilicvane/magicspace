{
  "name": "magicspace-packages",
  "private": true,
  "repository": "https://github.com/makeflow/magicspace.git",
  "license": "MIT",
  "author": "Chengdu Mufan Technology Co., Ltd.",
  "type": "module",
  "scripts": {
    "3": "yarn && yarn-deduplicate && yarn",
    "build": "rimraf --glob packages/*/bld && tsc --build",
    "lint": "eslint --no-error-on-unmatched-pattern . && run-in-every eslint-project --parallel --echo -- eslint --no-error-on-unmatched-pattern .",
    "lint-prettier": "prettier --check .",
    "test": "yarn lint-prettier && yarn build && yarn lint && yarn bare-test",
    "bare-test": "cross-env NODE_OPTIONS=--experimental-vm-modules jest",
    "lerna:publish": "lerna publish patch --registry=https://registry.npmjs.org",
    "boilerplate-url": "yarn workspace @magicspace/boilerplate-url",
    "boilerplate-url-resolver": "yarn workspace @magicspace/boilerplate-url-resolver",
    "core": "yarn workspace @magicspace/core",
    "utils": "yarn workspace @magicspace/utils",
    "magicspace": "yarn workspace magicspace"
  },
  "workspaces": [
    "packages/boilerplate-url",
    "packages/boilerplate-url-resolver",
    "packages/core",
    "packages/utils",
    "packages/cli"
  ],
  "devDependencies": {
<<<<<<< HEAD
    "@mufan/eslint-plugin": "^0.2.12",
    "@types/jest": "^29.5.6",
    "@types/node": "^18.13.0",
    "cross-env": "^7.0.3",
=======
    "@mufan/eslint-plugin": "^0.2.13",
>>>>>>> 4653f6c6
    "eslint": "^8.52.0",
    "jest": "^29.7.0",
    "lerna": "^7.3.0",
    "prettier": "^3.0.3",
    "rimraf": "^5.0.5",
    "run-in-every": "^0.2.0",
    "typescript": "^5.2.2",
    "yarn-deduplicate": "^6.0.2"
  }
}<|MERGE_RESOLUTION|>--- conflicted
+++ resolved
@@ -27,14 +27,10 @@
     "packages/cli"
   ],
   "devDependencies": {
-<<<<<<< HEAD
-    "@mufan/eslint-plugin": "^0.2.12",
+    "@mufan/eslint-plugin": "^0.2.13",
     "@types/jest": "^29.5.6",
     "@types/node": "^18.13.0",
     "cross-env": "^7.0.3",
-=======
-    "@mufan/eslint-plugin": "^0.2.13",
->>>>>>> 4653f6c6
     "eslint": "^8.52.0",
     "jest": "^29.7.0",
     "lerna": "^7.3.0",
