{
  "name": "magicspace",
  "private": true,
  "repository": "https://github.com/makeflow/magicspace.git",
  "license": "MIT",
  "author": "Chengdu Mufan Technology Co., Ltd.",
  "scripts": {
<<<<<<< HEAD
    "lerna:publish": "lerna publish patch --registry=https://registry.npmjs.org",
    "build": "rimraf packages/*/{bld,.bld-cache} && tsc --build tsconfig.json",
    "lint": "eslint .",
    "lint-prettier": "prettier --check .",
    "test": "yarn lint-prettier && yarn build && yarn lint && jest"
=======
    "lint": "eslint .",
    "lint-prettier": "prettier --check .",
    "test": "yarn lint-prettier && yarn lint"
>>>>>>> adaccf5e
  },
  "workspaces": [
    "packages/core",
    "packages/cli",
    "packages/utils"
  ],
  "devDependencies": {
<<<<<<< HEAD
    "@mufan/code": "^0.2.5",
    "@mufan/eslint-plugin": "^0.1.32",
    "@types/jest": "^26.0.10",
    "@types/node": "^14.0.14",
    "eslint": "^7.6.0",
    "jest": "^26.4.0",
    "lerna": "^3.22.1",
    "prettier": "^2.0.5",
    "rimraf": "^3.0.2",
    "typescript": "^3.9.7"
=======
    "eslint": "^7.7.0",
    "prettier": "^2.0.5"
>>>>>>> adaccf5e
  }
}<|MERGE_RESOLUTION|>--- conflicted
+++ resolved
@@ -5,17 +5,11 @@
   "license": "MIT",
   "author": "Chengdu Mufan Technology Co., Ltd.",
   "scripts": {
-<<<<<<< HEAD
     "lerna:publish": "lerna publish patch --registry=https://registry.npmjs.org",
     "build": "rimraf packages/*/{bld,.bld-cache} && tsc --build tsconfig.json",
     "lint": "eslint .",
     "lint-prettier": "prettier --check .",
     "test": "yarn lint-prettier && yarn build && yarn lint && jest"
-=======
-    "lint": "eslint .",
-    "lint-prettier": "prettier --check .",
-    "test": "yarn lint-prettier && yarn lint"
->>>>>>> adaccf5e
   },
   "workspaces": [
     "packages/core",
@@ -23,20 +17,15 @@
     "packages/utils"
   ],
   "devDependencies": {
-<<<<<<< HEAD
     "@mufan/code": "^0.2.5",
     "@mufan/eslint-plugin": "^0.1.32",
     "@types/jest": "^26.0.10",
     "@types/node": "^14.0.14",
-    "eslint": "^7.6.0",
+    "eslint": "^7.7.0",
     "jest": "^26.4.0",
     "lerna": "^3.22.1",
     "prettier": "^2.0.5",
     "rimraf": "^3.0.2",
     "typescript": "^3.9.7"
-=======
-    "eslint": "^7.7.0",
-    "prettier": "^2.0.5"
->>>>>>> adaccf5e
   }
 }