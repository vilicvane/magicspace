--- conflicted
+++ resolved
@@ -20,21 +20,14 @@
     "packages/boilerplate-url-resolver"
   ],
   "devDependencies": {
-<<<<<<< HEAD
-    "@mufan/code": "^0.2.8",
-    "@mufan/eslint-plugin": "^0.1.40",
+    "@mufan/code": "^0.2.9",
+    "@mufan/eslint-plugin": "^0.1.41",
     "@types/jest": "^26.0.10",
     "@types/node": "^14.0.14",
-    "eslint": "^7.24.0",
+    "eslint": "^7.32.0",
     "jest": "^26.4.0",
     "lerna": "^3.22.1",
-    "prettier": "^2.2.1",
-=======
-    "@mufan/code": "^0.2.9",
-    "@mufan/eslint-plugin": "^0.1.41",
-    "eslint": "^7.32.0",
     "prettier": "^2.4.1",
->>>>>>> e5495978
     "rimraf": "^3.0.2",
     "typescript": "^4.4.3"
   }
