{
  "name": "magicspace-packages",
  "private": true,
  "repository": "https://github.com/makeflow/magicspace.git",
  "license": "MIT",
  "author": "Chengdu Mufan Technology Co., Ltd.",
  "scripts": {
    "magicspace": "node packages/cli/bld/program/main.js",
    "lerna:publish": "lerna publish patch --registry=https://registry.npmjs.org",
    "build": "rimraf packages/*/bld && tsc --build",
    "lint": "run-in-every eslint-project --parallel --echo -- eslint --config {configFileName} --no-error-on-unmatched-pattern .",
    "lint-prettier": "prettier --check .",
    "test": "yarn lint-prettier && yarn build && yarn lint && jest"
  },
  "workspaces": [
    "packages/core",
    "packages/cli",
    "packages/utils",
    "packages/boilerplate-url",
    "packages/boilerplate-url-resolver"
  ],
  "devDependencies": {
<<<<<<< HEAD
    "@mufan/code": "^0.2.10",
    "@mufan/eslint-plugin": "^0.1.54",
    "@types/jest": "^26.0.10",
    "@types/node": "^14.0.14",
    "eslint": "^8.12.0",
    "jest": "^26.4.0",
    "lerna": "^3.22.1",
    "prettier": "^2.6.1",
=======
    "@mufan/code": "^0.2.15",
    "@mufan/eslint-plugin": "^0.1.74",
    "eslint": "^8.24.0",
    "prettier": "^2.7.1",
>>>>>>> e9e03c07
    "rimraf": "^3.0.2",
    "run-in-every": "^0.2.0",
    "typescript": "^4.8.3"
  }
}<|MERGE_RESOLUTION|>--- conflicted
+++ resolved
@@ -20,21 +20,14 @@
     "packages/boilerplate-url-resolver"
   ],
   "devDependencies": {
-<<<<<<< HEAD
-    "@mufan/code": "^0.2.10",
-    "@mufan/eslint-plugin": "^0.1.54",
+    "@mufan/code": "^0.2.15",
+    "@mufan/eslint-plugin": "^0.1.74",
     "@types/jest": "^26.0.10",
     "@types/node": "^14.0.14",
-    "eslint": "^8.12.0",
+    "eslint": "^8.24.0",
     "jest": "^26.4.0",
     "lerna": "^3.22.1",
-    "prettier": "^2.6.1",
-=======
-    "@mufan/code": "^0.2.15",
-    "@mufan/eslint-plugin": "^0.1.74",
-    "eslint": "^8.24.0",
     "prettier": "^2.7.1",
->>>>>>> e9e03c07
     "rimraf": "^3.0.2",
     "run-in-every": "^0.2.0",
     "typescript": "^4.8.3"
