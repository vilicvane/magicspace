--- conflicted
+++ resolved
@@ -27,15 +27,11 @@
   "devDependencies": {
     "@mufan/code": "^0.2.17",
     "@mufan/eslint-plugin": "^0.1.82",
-<<<<<<< HEAD
     "@types/jest": "^29.4.0",
     "@types/node": "^18.13.0",
-    "eslint": "^8.50.0",
+    "eslint": "^8.51.0",
     "jest": "^29.7.0",
     "lerna": "^7.3.0",
-=======
-    "eslint": "^8.51.0",
->>>>>>> af19b2d1
     "prettier": "^3.0.3",
     "rimraf": "^5.0.5",
     "run-in-every": "^0.2.0",
