{
  "name": "magicspace-packages",
  "private": true,
  "repository": "https://github.com/makeflow/magicspace.git",
  "license": "MIT",
  "author": "Chengdu Mufan Technology Co., Ltd.",
  "scripts": {
<<<<<<< HEAD
    "lerna:publish": "lerna publish patch --registry=https://registry.npmjs.org",
    "build": "rimraf 'packages/*/{bld,.bld-cache}' && tsc --build",
=======
    "build": "rimraf packages/*/bld && tsc --build",
>>>>>>> df4551c9
    "lint": "eslint .",
    "lint-prettier": "prettier --check .",
    "test": "yarn lint-prettier && yarn build && yarn lint && jest"
  },
  "workspaces": [
    "packages/core",
    "packages/cli",
    "packages/utils",
    "packages/boilerplate-repository"
  ],
  "devDependencies": {
    "@mufan/code": "^0.2.5",
    "@mufan/eslint-plugin": "^0.1.35",
    "@types/jest": "^26.0.10",
    "@types/node": "^14.0.14",
    "eslint": "^7.8.1",
    "jest": "^26.4.0",
    "lerna": "^3.22.1",
    "prettier": "^2.1.1",
    "rimraf": "^3.0.2",
    "typescript": "^4.0.2"
  }
}<|MERGE_RESOLUTION|>--- conflicted
+++ resolved
@@ -5,12 +5,8 @@
   "license": "MIT",
   "author": "Chengdu Mufan Technology Co., Ltd.",
   "scripts": {
-<<<<<<< HEAD
     "lerna:publish": "lerna publish patch --registry=https://registry.npmjs.org",
-    "build": "rimraf 'packages/*/{bld,.bld-cache}' && tsc --build",
-=======
     "build": "rimraf packages/*/bld && tsc --build",
->>>>>>> df4551c9
     "lint": "eslint .",
     "lint-prettier": "prettier --check .",
     "test": "yarn lint-prettier && yarn build && yarn lint && jest"
