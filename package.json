{
  "name": "magicspace-packages",
  "private": true,
  "repository": "https://github.com/makeflow/magicspace.git",
  "license": "MIT",
  "author": "Chengdu Mufan Technology Co., Ltd.",
  "type": "module",
  "scripts": {
    "3": "yarn && yarn-deduplicate && yarn",
    "build": "rimraf --glob packages/*/bld && tsc --build",
    "lint": "eslint --no-error-on-unmatched-pattern --report-unused-disable-directives . && run-in-every eslint-project --parallel --echo -- eslint --no-error-on-unmatched-pattern --report-unused-disable-directives .",
    "lint-prettier": "prettier --check .",
<<<<<<< HEAD
    "test": "yarn lint-prettier && yarn build && yarn lint && yarn bare-test",
    "bare-test": "cross-env NODE_OPTIONS=--experimental-vm-modules jest",
    "lerna:publish": "lerna publish patch --registry=https://registry.npmjs.org",
=======
    "bare-test": "cross-env NODE_OPTIONS=--experimental-vm-modules jest",
    "test": "yarn lint-prettier && yarn build && yarn lint && yarn bare-test",
>>>>>>> 6cad66de
    "boilerplate-url": "yarn workspace @magicspace/boilerplate-url",
    "boilerplate-url-resolver": "yarn workspace @magicspace/boilerplate-url-resolver",
    "core": "yarn workspace @magicspace/core",
    "utils": "yarn workspace @magicspace/utils",
    "magicspace": "yarn workspace magicspace"
  },
  "workspaces": [
    "packages/boilerplate-url",
    "packages/boilerplate-url-resolver",
    "packages/core",
    "packages/utils",
    "packages/cli"
  ],
  "devDependencies": {
    "@mufan/eslint-plugin": "^0.2.13",
<<<<<<< HEAD
    "@types/jest": "^29.5.6",
    "@types/node": "^18.13.0",
    "cross-env": "^7.0.3",
    "eslint": "^8.52.0",
    "jest": "^29.7.0",
    "lerna": "^7.3.0",
=======
    "@types/jest": "^29.5.7",
    "cross-env": "^7.0.3",
    "eslint": "^8.53.0",
    "jest": "^29.7.0",
>>>>>>> 6cad66de
    "prettier": "^3.0.3",
    "rimraf": "^5.0.5",
    "run-in-every": "^0.2.0",
    "typescript": "^5.2.2",
    "yarn-deduplicate": "^6.0.2"
  }
}<|MERGE_RESOLUTION|>--- conflicted
+++ resolved
@@ -10,14 +10,9 @@
     "build": "rimraf --glob packages/*/bld && tsc --build",
     "lint": "eslint --no-error-on-unmatched-pattern --report-unused-disable-directives . && run-in-every eslint-project --parallel --echo -- eslint --no-error-on-unmatched-pattern --report-unused-disable-directives .",
     "lint-prettier": "prettier --check .",
-<<<<<<< HEAD
-    "test": "yarn lint-prettier && yarn build && yarn lint && yarn bare-test",
-    "bare-test": "cross-env NODE_OPTIONS=--experimental-vm-modules jest",
-    "lerna:publish": "lerna publish patch --registry=https://registry.npmjs.org",
-=======
     "bare-test": "cross-env NODE_OPTIONS=--experimental-vm-modules jest",
     "test": "yarn lint-prettier && yarn build && yarn lint && yarn bare-test",
->>>>>>> 6cad66de
+    "lerna:publish": "lerna publish patch --registry=https://registry.npmjs.org",
     "boilerplate-url": "yarn workspace @magicspace/boilerplate-url",
     "boilerplate-url-resolver": "yarn workspace @magicspace/boilerplate-url-resolver",
     "core": "yarn workspace @magicspace/core",
@@ -33,19 +28,12 @@
   ],
   "devDependencies": {
     "@mufan/eslint-plugin": "^0.2.13",
-<<<<<<< HEAD
-    "@types/jest": "^29.5.6",
+    "@types/jest": "^29.5.7",
     "@types/node": "^18.13.0",
-    "cross-env": "^7.0.3",
-    "eslint": "^8.52.0",
-    "jest": "^29.7.0",
-    "lerna": "^7.3.0",
-=======
-    "@types/jest": "^29.5.7",
     "cross-env": "^7.0.3",
     "eslint": "^8.53.0",
     "jest": "^29.7.0",
->>>>>>> 6cad66de
+    "lerna": "^7.3.0",
     "prettier": "^3.0.3",
     "rimraf": "^5.0.5",
     "run-in-every": "^0.2.0",
