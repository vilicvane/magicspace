--- conflicted
+++ resolved
@@ -8,27 +8,18 @@
   "license": "MIT",
   "author": "Chengdu Mufan Technology Co., Ltd.",
   "bin": "bld/program/main.js",
-  "files": [
-    "src/program/**/*.ts",
-    "bld/program",
-    "!*.tsbuildinfo"
-  ],
   "dependencies": {
-<<<<<<< HEAD
     "duplexer2": "^0.1.4",
     "fstream": "^1.0.12",
     "main-function": "^0.1.2",
     "node-fetch": "^2.6.1",
     "proxy-agent": "^3.1.1",
-    "tslib": "^2.3.1",
+    "tslib": "^2.4.0",
     "unzipper": "^0.10.11"
   },
   "devDependencies": {
     "@types/duplexer2": "^0.1.2",
     "@types/node-fetch": "^2.5.7",
     "@types/unzipper": "^0.10.3"
-=======
-    "tslib": "^2.4.0"
->>>>>>> e9e03c07
   }
 }