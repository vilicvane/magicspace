--- conflicted
+++ resolved
@@ -9,21 +9,17 @@
   "author": "Chengdu Mufan Technology Co., Ltd.",
   "bin": "bld/program/main.js",
   "dependencies": {
-<<<<<<< HEAD
     "duplexer2": "^0.1.4",
     "fstream": "^1.0.12",
     "main-function": "^0.1.4",
     "node-fetch": "2",
     "proxy-agent": "^5.0.0",
-    "tslib": "^2.5.0",
+    "tslib": "^2.6.2",
     "unzipper": "^0.10.11"
   },
   "devDependencies": {
     "@types/duplexer2": "^0.1.3",
     "@types/node-fetch": "^2.6.2",
     "@types/unzipper": "^0.10.5"
-=======
-    "tslib": "^2.6.2"
->>>>>>> c74018e3
   }
 }