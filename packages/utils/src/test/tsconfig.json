--- conflicted
+++ resolved
@@ -2,13 +2,8 @@
   "extends": "@mufan/code/tsconfig.json",
   "compilerOptions": {
     "composite": true,
-<<<<<<< HEAD
-
     "types": ["node", "jest"],
-
-=======
     "noEmit": true,
->>>>>>> 1c12e375
     "outDir": "../../bld/test"
   },
   "references": [{"path": "../library"}]
