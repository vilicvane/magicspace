{
  "extends": "@mufan/code/tsconfig.json",
  "compilerOptions": {
    "composite": true,
<<<<<<< HEAD
    "types": ["node", "jest"],
    "noEmit": true,
    "outDir": "../../bld/test"
  },
  "references": [{"path": "../library"}]
=======
    "rootDir": ".",
    "outDir": "../../.bld/test"
  }
>>>>>>> c74018e3
}<|MERGE_RESOLUTION|>--- conflicted
+++ resolved
@@ -2,15 +2,9 @@
   "extends": "@mufan/code/tsconfig.json",
   "compilerOptions": {
     "composite": true,
-<<<<<<< HEAD
     "types": ["node", "jest"],
-    "noEmit": true,
-    "outDir": "../../bld/test"
+    "rootDir": ".",
+    "outDir": "../../.bld/test"
   },
   "references": [{"path": "../library"}]
-=======
-    "rootDir": ".",
-    "outDir": "../../.bld/test"
-  }
->>>>>>> c74018e3
 }