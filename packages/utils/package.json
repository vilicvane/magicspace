--- conflicted
+++ resolved
@@ -6,7 +6,6 @@
   },
   "license": "MIT",
   "author": "Chengdu Mufan Technology Co., Ltd.",
-<<<<<<< HEAD
   "main": "bld/library/index.js",
   "types": "bld/library/index.d.ts",
   "files": [
@@ -19,16 +18,13 @@
     "latest-version": "^5.1.0",
     "lodash": "^4.17.20",
     "micromatch": "^4.0.2",
-    "tslang": "^0.1.22"
+    "tslang": "^0.1.22",
+    "tslib": "^2.0.1"
   },
   "devDependencies": {
     "@types/jest": "^26.0.10",
     "@types/lodash": "^4.14.159",
     "@types/micromatch": "^4.0.1",
     "jest": "^26.4.0"
-=======
-  "dependencies": {
-    "tslib": "^2.0.1"
->>>>>>> 39531dbe
   }
 }