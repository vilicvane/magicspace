--- conflicted
+++ resolved
@@ -1,14 +1,10 @@
 {
   "name": "@magicspace/utils",
-<<<<<<< HEAD
   "version": "0.2.27",
   "publishConfig": {
     "access": "public"
   },
-=======
-  "version": "0.0.0",
   "repository": "https://github.com/makeflow/magicspace.git",
->>>>>>> df4551c9
   "license": "MIT",
   "author": "Chengdu Mufan Technology Co., Ltd.",
   "main": "bld/library/index.js",
