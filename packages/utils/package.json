--- conflicted
+++ resolved
@@ -12,21 +12,17 @@
     "require": "./bld/library/index.js"
   },
   "dependencies": {
-<<<<<<< HEAD
     "chalk": "^4.1.0",
     "latest-version": "^5.1.0",
     "lodash": "^4.17.20",
     "micromatch": "^4.0.2",
     "tslang": "^0.1.22",
-    "tslib": "^2.4.0"
+    "tslib": "^2.5.0"
   },
   "devDependencies": {
     "@types/jest": "^26.0.10",
     "@types/lodash": "^4.14.159",
     "@types/micromatch": "^4.0.1",
     "jest": "^26.4.0"
-=======
-    "tslib": "^2.5.0"
->>>>>>> c1018735
   }
 }