{
  "name": "magicspace",
  "version": "0.2.33",
  "repository": "https://github.com/makeflow/magicspace.git",
  "license": "MIT",
  "author": "Chengdu Mufan Technology Co., Ltd.",
  "files": [
    "src/program/**/*.ts",
    "bld/program",
    "!*.tsbuildinfo"
  ],
  "bin": {
    "magicspace": "bld/program/main.js"
  },
  "dependencies": {
<<<<<<< HEAD
    "@magicspace/core": "^0.2.33",
    "chalk": "^4.1.0",
    "clime": "^0.5.14",
    "fs-extra": "^9.0.1",
    "prompts": "^2.3.2",
    "tslib": "^2.0.3",
    "typescript": "^4.1.3"
  },
  "devDependencies": {
    "@types/prompts": "^2.0.8"
=======
    "tslib": "^2.2.0"
>>>>>>> 5542eb9f
  }
}<|MERGE_RESOLUTION|>--- conflicted
+++ resolved
@@ -13,19 +13,15 @@
     "magicspace": "bld/program/main.js"
   },
   "dependencies": {
-<<<<<<< HEAD
     "@magicspace/core": "^0.2.33",
     "chalk": "^4.1.0",
     "clime": "^0.5.14",
     "fs-extra": "^9.0.1",
     "prompts": "^2.3.2",
-    "tslib": "^2.0.3",
+    "tslib": "^2.2.0",
     "typescript": "^4.1.3"
   },
   "devDependencies": {
     "@types/prompts": "^2.0.8"
-=======
-    "tslib": "^2.2.0"
->>>>>>> 5542eb9f
   }
 }