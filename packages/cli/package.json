--- conflicted
+++ resolved
@@ -1,18 +1,16 @@
 {
   "name": "magicspace",
-<<<<<<< HEAD
   "version": "0.2.6",
-  "description": "",
+  "license": "MIT",
   "author": "Chengdu Mufan Technology Co., Ltd.",
-  "license": "MIT",
-  "bin": {
-    "magicspace": "bld/program/main.js"
-  },
   "files": [
     "src/program/**/*.ts",
     "bld/program",
     "!*.tsbuildinfo"
   ],
+  "bin": {
+    "magicspace": "bld/program/main.js"
+  },
   "dependencies": {
     "@magicspace/core": "^0.2.6",
     "clime": "^0.5.14",
@@ -22,9 +20,4 @@
   "devDependencies": {
     "@types/prompts": "^2.0.8"
   }
-=======
-  "version": "0.0.0",
-  "license": "MIT",
-  "author": "Chengdu Mufan Technology Co., Ltd."
->>>>>>> 979acc41
 }