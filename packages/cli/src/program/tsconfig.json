{
  "extends": "@mufan/code/tsconfig.json",
  "compilerOptions": {
    "composite": true,
<<<<<<< HEAD

    "types": ["node"],
    "emitDecoratorMetadata": true,
    "experimentalDecorators": true,

=======
    "rootDir": ".",
>>>>>>> c74018e3
    "outDir": "../../bld/program"
  },
  "references": [{"path": "../../../core/src/library"}]
}<|MERGE_RESOLUTION|>--- conflicted
+++ resolved
@@ -2,15 +2,12 @@
   "extends": "@mufan/code/tsconfig.json",
   "compilerOptions": {
     "composite": true,
-<<<<<<< HEAD
 
     "types": ["node"],
     "emitDecoratorMetadata": true,
     "experimentalDecorators": true,
 
-=======
     "rootDir": ".",
->>>>>>> c74018e3
     "outDir": "../../bld/program"
   },
   "references": [{"path": "../../../core/src/library"}]
