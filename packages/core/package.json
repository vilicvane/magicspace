{
  "name": "@magicspace/core",
  "version": "0.3.0-alpha.8",
  "publishConfig": {
    "access": "public"
  },
  "repository": "https://github.com/makeflow/magicspace.git",
  "license": "MIT",
  "author": "Chengdu Mufan Technology Co., Ltd.",
  "exports": {
    "types": "./bld/library/index.d.ts",
    "require": "./bld/library/index.js",
    "default": "./bld/library/index.js"
  },
  "dependencies": {
<<<<<<< HEAD
    "@magicspace/utils": "^0.3.0-alpha.8",
    "enhanced-resolve": "^5.12.0",
    "fast-glob": "^3.2.12",
    "fs-extra": "^11.1.0",
    "get-caller-file": "^2.0.5",
    "handlebars": "^4.7.7",
    "lodash": "^4.17.21",
    "module-lens": "^0.1.6",
    "npm-path": "^2.0.4",
    "tmp": "^0.2.1",
    "tslang": "^0.1.27",
    "tslib": "^2.5.0",
    "x-value": "^0.1.8",
    "yaml": "^2.2.1"
  },
  "devDependencies": {
    "@types/fs-extra": "^11.0.1",
    "@types/lodash": "^4.14.191",
    "@types/tmp": "^0.2.3"
=======
    "tslib": "^2.6.2"
>>>>>>> c74018e3
  }
}<|MERGE_RESOLUTION|>--- conflicted
+++ resolved
@@ -13,7 +13,6 @@
     "default": "./bld/library/index.js"
   },
   "dependencies": {
-<<<<<<< HEAD
     "@magicspace/utils": "^0.3.0-alpha.8",
     "enhanced-resolve": "^5.12.0",
     "fast-glob": "^3.2.12",
@@ -25,7 +24,7 @@
     "npm-path": "^2.0.4",
     "tmp": "^0.2.1",
     "tslang": "^0.1.27",
-    "tslib": "^2.5.0",
+    "tslib": "^2.6.2",
     "x-value": "^0.1.8",
     "yaml": "^2.2.1"
   },
@@ -33,8 +32,5 @@
     "@types/fs-extra": "^11.0.1",
     "@types/lodash": "^4.14.191",
     "@types/tmp": "^0.2.3"
-=======
-    "tslib": "^2.6.2"
->>>>>>> c74018e3
   }
 }