--- conflicted
+++ resolved
@@ -12,7 +12,6 @@
     "require": "./bld/library/index.js"
   },
   "dependencies": {
-<<<<<<< HEAD
     "@magicspace/utils": "^0.2.36",
     "fast-glob": "^3.2.4",
     "fs-extra": "^9.0.1",
@@ -23,7 +22,7 @@
     "tiva": "^0.2.1",
     "tmp": "^0.2.1",
     "tslang": "^0.1.22",
-    "tslib": "^2.4.0",
+    "tslib": "^2.5.0",
     "typescript": "^4.1.3",
     "yaml": "^1.10.0"
   },
@@ -31,8 +30,5 @@
     "@types/fs-extra": "^9.0.1",
     "@types/lodash": "^4.14.159",
     "@types/tmp": "^0.2.0"
-=======
-    "tslib": "^2.5.0"
->>>>>>> c1018735
   }
 }