{
  "name": "@magicspace/core",
  "version": "0.2.33",
  "publishConfig": {
    "access": "public"
  },
  "repository": "https://github.com/makeflow/magicspace.git",
  "license": "MIT",
  "author": "Chengdu Mufan Technology Co., Ltd.",
  "main": "bld/library/index.js",
  "types": "bld/library/index.d.ts",
<<<<<<< HEAD
  "files": [
    "types.d.ts",
    "src/library/**/*.ts",
    "bld/library",
    "!*.tsbuildinfo"
  ],
  "dependencies": {
    "@magicspace/utils": "^0.2.32",
    "fast-glob": "^3.2.4",
    "fs-extra": "^9.0.1",
    "handlebars": "^4.7.6",
    "lodash": "^4.17.20",
    "module-lens": "^0.1.6",
    "npm-path": "^2.0.4",
    "tiva": "^0.2.1",
    "tmp": "^0.2.1",
    "tslang": "^0.1.22",
    "tslib": "^2.2.0",
    "typescript": "^4.1.3",
    "yaml": "^1.10.0"
  },
  "devDependencies": {
    "@types/fs-extra": "^9.0.1",
    "@types/lodash": "^4.14.159",
    "@types/tmp": "^0.2.0"
=======
  "dependencies": {
    "tslib": "^2.3.1"
>>>>>>> e5495978
  }
}<|MERGE_RESOLUTION|>--- conflicted
+++ resolved
@@ -9,7 +9,6 @@
   "author": "Chengdu Mufan Technology Co., Ltd.",
   "main": "bld/library/index.js",
   "types": "bld/library/index.d.ts",
-<<<<<<< HEAD
   "files": [
     "types.d.ts",
     "src/library/**/*.ts",
@@ -27,7 +26,7 @@
     "tiva": "^0.2.1",
     "tmp": "^0.2.1",
     "tslang": "^0.1.22",
-    "tslib": "^2.2.0",
+    "tslib": "^2.3.1",
     "typescript": "^4.1.3",
     "yaml": "^1.10.0"
   },
@@ -35,9 +34,5 @@
     "@types/fs-extra": "^9.0.1",
     "@types/lodash": "^4.14.159",
     "@types/tmp": "^0.2.0"
-=======
-  "dependencies": {
-    "tslib": "^2.3.1"
->>>>>>> e5495978
   }
 }