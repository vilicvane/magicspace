{
  "extends": "@mufan/code/tsconfig.json",
  "compilerOptions": {
    "composite": true,

    "types": ["node"],
    "sourceMap": false,

    "outDir": "../../bld/composables"
  },
<<<<<<< HEAD
  "references": [{"path": "../../../core/src/library"}]
=======
  "references": [
    {
      "path": "../library"
    },
    {
      "path": "../../../core/src/library"
    }
  ]
>>>>>>> 3de94ca7
}<|MERGE_RESOLUTION|>--- conflicted
+++ resolved
@@ -8,9 +8,6 @@
 
     "outDir": "../../bld/composables"
   },
-<<<<<<< HEAD
-  "references": [{"path": "../../../core/src/library"}]
-=======
   "references": [
     {
       "path": "../library"
@@ -19,5 +16,4 @@
       "path": "../../../core/src/library"
     }
   ]
->>>>>>> 3de94ca7
 }