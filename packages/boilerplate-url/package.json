--- conflicted
+++ resolved
@@ -8,13 +8,9 @@
   "license": "MIT",
   "author": "Chengdu Mufan Technology Co., Ltd.",
   "dependencies": {
-<<<<<<< HEAD
     "@magicspace/boilerplate-url-resolver": "^0.2.38",
     "@magicspace/core": "^0.2.36",
     "rimraf": "^3.0.2",
-    "tslib": "^2.4.0"
-=======
     "tslib": "^2.5.0"
->>>>>>> c1018735
   }
 }