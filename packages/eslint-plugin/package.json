--- conflicted
+++ resolved
@@ -1,10 +1,6 @@
 {
   "name": "@magicspace/eslint-plugin",
-<<<<<<< HEAD
-  "version": "0.1.30",
-=======
-  "version": "0.1.31",
->>>>>>> cc2020a3
+  "version": "0.1.32",
   "description": "Custom ESLint rules for MagicSpace.",
   "repository": "https://github.com/makeflow/magicspace.git",
   "author": "Chengdu Mufan Technology Co., Ltd.",
