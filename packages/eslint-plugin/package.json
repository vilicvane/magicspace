{
  "name": "@magicspace/eslint-plugin",
<<<<<<< HEAD
  "version": "0.1.14",
=======
  "version": "0.1.13",
>>>>>>> 3618066b
  "description": "Custom ESLint rules for MagicSpace.",
  "repository": "https://github.com/makeflow/magicspace.git",
  "author": "Chengdu Mufan Technology Co., Ltd.",
  "license": "MIT",
  "publishConfig": {
    "access": "public"
  },
  "keywords": [
    "eslint"
  ],
  "main": "bld/index.js",
  "scripts": {
    "bare-test": "mocha ./bld/tests/*.js -t 5000",
    "build": "rimraf bld && tsc --project src/tsconfig.json",
    "test": "yarn build && yarn bare-test"
  },
  "files": [
    "src",
    "!src/tests",
    "bld",
    "!bld/tests"
  ],
  "devDependencies": {
    "mocha": "^6.2.2",
    "source-map-support": "^0.5.12"
  },
  "peerDependencies": {
    "eslint": "^6.6.0",
    "typescript": "^3.5.3"
  },
  "dependencies": {
    "@typescript-eslint/eslint-plugin": "^2.11.0",
    "@typescript-eslint/experimental-utils": "^2.11.0",
    "@typescript-eslint/parser": "^2.11.0",
    "eslint-plugin-import": "^2.19.1",
    "eslint-plugin-no-null": "^1.0.2",
    "module-lens": "^0.1.3",
    "tslang": "^0.1.18",
    "tsutils": "^3.17.1"
  }
}<|MERGE_RESOLUTION|>--- conflicted
+++ resolved
@@ -1,10 +1,6 @@
 {
   "name": "@magicspace/eslint-plugin",
-<<<<<<< HEAD
   "version": "0.1.14",
-=======
-  "version": "0.1.13",
->>>>>>> 3618066b
   "description": "Custom ESLint rules for MagicSpace.",
   "repository": "https://github.com/makeflow/magicspace.git",
   "author": "Chengdu Mufan Technology Co., Ltd.",
