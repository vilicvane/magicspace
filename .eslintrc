{
  "root": true,
  "ignorePatterns": ["bld", ".bld-cache"],
  "extends": ["eslint:recommended"],
  "env": {
    "node": true,
    "es2020": true
  },
  "overrides": [
    {
      "files": ["**/*.{ts,tsx}"],
      "extends": ["plugin:@mufan/default"],
      "parserOptions": {
<<<<<<< HEAD
        "project": "./packages/**/tsconfig.json"
      }
    },
    {
      "files": ["packages/core/**/*.{ts,tsx}"],
      "rules": {
        "no-console": ["error", {}]
      }
=======
        "project": "./**/tsconfig.json"
      }
    },
    {
      "files": ["packages/utils/src/test/**/*.{ts,tsx}"],
      "extends": ["plugin:@mufan/override-dev"]
>>>>>>> 87d56c3d
    }
  ]
}<|MERGE_RESOLUTION|>--- conflicted
+++ resolved
@@ -1,6 +1,6 @@
 {
   "root": true,
-  "ignorePatterns": ["bld", ".bld-cache"],
+  "ignorePatterns": ["bld", ".bld-cache", "core/.magicspace"],
   "extends": ["eslint:recommended"],
   "env": {
     "node": true,
@@ -11,23 +11,18 @@
       "files": ["**/*.{ts,tsx}"],
       "extends": ["plugin:@mufan/default"],
       "parserOptions": {
-<<<<<<< HEAD
         "project": "./packages/**/tsconfig.json"
       }
     },
     {
-      "files": ["packages/core/**/*.{ts,tsx}"],
+      "files": ["packages/core/src/library/**/*.{ts,tsx}"],
       "rules": {
         "no-console": ["error", {}]
-      }
-=======
-        "project": "./**/tsconfig.json"
       }
     },
     {
       "files": ["packages/utils/src/test/**/*.{ts,tsx}"],
       "extends": ["plugin:@mufan/override-dev"]
->>>>>>> 87d56c3d
     }
   ]
 }