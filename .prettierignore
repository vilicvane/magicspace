--- conflicted
+++ resolved
@@ -1,7 +1,4 @@
-<<<<<<< HEAD
-=======
 # Magicspace
->>>>>>> dad63698
 boilerplate.schema.json
 # TypeScript Build Artifacts
 bld/
