--- conflicted
+++ resolved
@@ -1,9 +1,4 @@
 # TypeScript Build Artifacts
-<<<<<<< HEAD
 bld/
-.bld-cache/
 # Lerna
-lerna.json
-=======
-bld/
->>>>>>> e9e03c07
+lerna.json