--- conflicted
+++ resolved
@@ -1,18 +1,9 @@
-<<<<<<< HEAD
-# general
+# General
 .DS_Store
 *.tgz
 node_modules/
 yarn-error.log
 npm-debug.log
-# typescript
-bld/
-# test
-/test.*
-/test-*
-=======
-node_modules/
 # TypeScript Build Artifacts
 bld/
-.bld-cache/
->>>>>>> 87d56c3d
+.bld-cache/